--- conflicted
+++ resolved
@@ -43,17 +43,21 @@
 TLorentzVector electron;
 TLorentzVector hadron;
 TLorentzVector electron_trf; // target rest frame
-// SJDK - 18/08/23 - OLD Values
-// converter center: -55609.5, full thickness = 1 mm
+
+FourVector PV = {0,0,0,0}; // Primary vertex location (x,y,z,t) in mm or mm/c
+
+int PhotonsPerEvent = 1;
+
+// OLD DESIGN:
+// Sweeper end: -36390
+// converter start: -55609, full thickness = 1 mm
 // end of spectrometer magnet: -56390
-// SJDK - 18/08/23
-// Converter centre: -64500, full thickness 1mm
-// end of spectrometer magnet: -67270
-FourVector PV = {0,0,0,0}; // Primary vertex location (x,y,z,t) in mm or mm/c
-
-int PhotonsPerEvent = 1;
+// NEW DESIGN:
+// Sweeper end: -40500
+// Middle of magnets: -41500
+// converter start: -42499 
 // x,y,z,t location of particle(pair) origin wrt to PV in mm or mm/c
-vector<FourVector> pos_origins = { FourVector(0,0,-64499.5,0), FourVector(0,0,-64500.5,0) };
+vector<FourVector> pos_origins = { FourVector(0,0,-41500,0), FourVector(0,0,-55610,0) };
 
 double Z = 1; // ion beam particle charge
 double electronPz = -18;
@@ -67,13 +71,10 @@
 double pionZeroMass = 0.1349768;
 double pionMass = 0.13957039;
 
-<<<<<<< HEAD
-=======
 // Random number generator
 TRandom* RandN = new TRandom();
 
 
->>>>>>> 5bdd7f72
 void lumi_particles(int n_events = 1e5, bool flat=false, bool convert = false, bool displaceVertices = false, double Egamma_start = 5.0, double Egamma_end = 18.0, string out_fname="genParticles.hepmc") {
  
   RandN->SetSeed(0);
