--- conflicted
+++ resolved
@@ -10,27 +10,6 @@
 
   int Nhits_min = 1; // cluster hits min
 
-<<<<<<< HEAD
-  double EgammaMC = 0;
-  double EelecMC = 0;
-  double EposMC = 0; 
-  // spectrometer dimensions/placements in mm
-  // DXY, and DZ stand for FULL widths
-  // SJDK - 23/08/23 - Old values
-  //double LumiSpecMag_Z = -56000;
-  //double LumiSpecMag_DZ = 780;
-  //double LumiSpecCAL_Z = -65000;
-  // SJDK - 23/08/23 - Updated values
-  double LumiSpecMag_Z = -66500;
-  double LumiSpecMag_DZ = 1540;
-  double LumiSpecCAL_Z = -70600;
-  double LumiSpecCALTower_DZ = 300;
-  double LumiSpecCAL_DXY = 300;
-  double LumiSpecCAL_FiveSigma = 69;
-  double LumiConverter_Z = LumiSpecMag_Z + LumiSpecMag_DZ/2.0;
-  double LumiSpecMagEnd_Z = LumiSpecMag_Z - LumiSpecMag_DZ/2.0;
-  double LumiConverterCut_DXY = 60;
-=======
   double Ephoton;
   double Eelectron;
   double Epositron;
@@ -58,7 +37,6 @@
   double Bx_sign = -1;
   double RmagPreFactor = 3335.3950; // (J/GeV)/(c * q), divide by B(T) and multiply by E(GeV) to get R in mm
   //double RmagPreFactor = 3335.3950 / B; // (J/GeV)/(c * q * B), multiply this by E in GeV to get R in mm
->>>>>>> 3ca90605
 
   double LumiConverter_Z = (LumiSweepMag_Z + LumiAnalyzerMag_Z)/2.0;
   double LumiAnalyzerMagStart_Z = LumiAnalyzerMag_Z + LumiAnalyzerMag_DZ/2.0;
@@ -74,14 +52,7 @@
   double Tracker_pixelSize = 0.0; // mm
   double max_chi2ndf = 0.01; // maximal reduced chi^2 for tracks
 
-<<<<<<< HEAD
-  double Tracker_pixelSize = 0.05; // mm
-                            //maximal reduced chi^2 for tracks
-  double max_chi2ndf = 0.01;
-  double Tracker_sigma = 3.9; // mm from reconstructed photon origins decaying to 2 electrons.
-=======
   double Tracker_sigma = 3.9; // mm, from distribution of reconstructed photon decaying to 2 electrons.
->>>>>>> 3ca90605
 
   double E_hit = 0;
   double x_hit = 0;
@@ -98,7 +69,6 @@
   double E_cluster = 0;
   double x_cluster = 0;
   double y_cluster = 0;
-  double z_cluster = 0;
   double r_cluster = 0;
   double t_cluster = 0;
   double Radius_cluster = 0;
