--- conflicted
+++ resolved
@@ -113,7 +113,6 @@
     variables::E_cluster = cluster->getEnergy();
     variables::x_cluster = vec.x;
     variables::y_cluster = vec.y;
-    variables::z_cluster = vec.z;
     variables::r_cluster = sqrt( pow(vec.x, 2) + pow(vec.y, 2) );
     variables::t_cluster = cluster->getTime();
     if( cluster->shapeParameters_size() > 0 ) {
@@ -129,8 +128,6 @@
     }
    
     treeCAL_Clusters->Fill();
-    ((TH2D *)gHistList->FindObject("hCALYE"))->Fill(variables::E_cluster, variables::y_cluster);
-    ((TH3D *)gHistList->FindObject("hCALYZE"))->Fill( variables::y_cluster, variables::z_cluster,  variables::E_cluster);
   }
 
 }
@@ -139,75 +136,23 @@
 void CALAnalysis::FillDiagnostics() {
  
   double E_CALhits_total = 0.0;
-  double E_CALtophits_total = 0.0;
-  double E_CALbothits_total = 0.0;
-  
   for( auto hit : m_CALhits ) { 
-    edm4hep::Vector3f vec = hit->getPosition();// mm
     E_CALhits_total += hit->getEnergy();
-    ((TH1D *)gHistList->FindObject("hEraw"))->Fill( hit->getEnergy() );
-    if (vec.y > 0){
-      E_CALtophits_total += hit->getEnergy();
-    }
-    else if ( vec.y < 0){
-      E_CALbothits_total += hit->getEnergy();
-    }
+    ((TH1D *)gHistList->FindObject("hEraw"))->Fill( hit->getEnergy() ); 
   }
   
-  if( E_CALhits_total > 0 ) {
-    ((TH1D *)gHistList->FindObject("hErawTotal"))->Fill( E_CALhits_total );
-    ((TH2D *)gHistList->FindObject("hErawTotal_EMC_Coin"))->Fill(variables::EgammaMC, E_CALhits_total ); 
-  }
-  if( E_CALtophits_total > 0 ){
-    ((TH1D *)gHistList->FindObject("hErawTotalTop"))->Fill( E_CALtophits_total );
-    ((TH2D *)gHistList->FindObject("hErawTotal_EMC_Top"))->Fill(variables::EelecMC, E_CALtophits_total ); 
-  }
-  if( E_CALbothits_total > 0 ){
-    ((TH1D *)gHistList->FindObject("hErawTotalBot"))->Fill( E_CALbothits_total );
-    ((TH2D *)gHistList->FindObject("hErawTotal_EMC_Bot"))->Fill(variables::EposMC, E_CALbothits_total ); 
-  }
+  if( E_CALhits_total > 0 ) { ((TH1D *)gHistList->FindObject("hErawTotal"))->Fill( E_CALhits_total ); }
 
   for( auto adc : m_CALadc ) { ((TH1D *)gHistList->FindObject("hADCsignal"))->Fill( adc->getAmplitude() ); }
   
   ((TH1D *)gHistList->FindObject("hProtoClusterCount"))->Fill( m_CALprotoClusters.size() );
   
   ((TH1D *)gHistList->FindObject("hClusterCount"))->Fill( m_CALclusters.size() );
-  
-  // SJDK - 13/06/23 - Title of this is a little misleading, this is Egamma compared to the TOTAL energy detected in both spectrometers, should make this clearer.
-  ((TH2D *)gHistList->FindObject("hCALCluster_Eres"))->Fill( variables::EgammaMC, m_EtopTotal + m_EbotTotal );
-  ((TH2D *)gHistList->FindObject("hCAL_Eres"))->Fill( variables::EgammaMC, (variables::EgammaMC - (m_EtopTotal + m_EbotTotal))/variables::EgammaMC );  
-  // New histograms for e-/e+ resolution of each spectrometer
-  // Sampling fractions currently based upon cluster energies - make raw versions too?
-  if (m_EtopTotal > 0){
-    ((TH2D *)gHistList->FindObject("hCALTop_Eres"))->Fill( variables::EelecMC, (variables::EelecMC - (m_EtopTotal))/variables::EelecMC );
-    ((TH2D *)gHistList->FindObject("hSampFracTop"))->Fill( variables::EelecMC, ( m_EtopTotal/variables::EelecMC ));
-  }
-  if (m_EbotTotal > 0){
-    ((TH2D *)gHistList->FindObject("hCALBot_Eres"))->Fill( variables::EposMC, (variables::EposMC - (m_EbotTotal))/variables::EposMC );
-    ((TH2D *)gHistList->FindObject("hSampFracBot"))->Fill( variables::EposMC, ( m_EbotTotal/variables::EposMC ));
-  }
 
-<<<<<<< HEAD
-  if ( E_CALtophits_total > 0){
-    ((TH2D *)gHistList->FindObject("hSampFracTopRaw"))->Fill( variables::EelecMC, ( E_CALtophits_total/variables::EelecMC ));
-  }
-=======
   ((TH2D *)gHistList->FindObject("hCALCluster_Eres"))->Fill( variables::Ephoton, m_EtopTotal + m_EbotTotal );
->>>>>>> 3ca90605
 
-  if ( E_CALbothits_total > 0){
-    ((TH2D *)gHistList->FindObject("hSampFracBotRaw"))->Fill( variables::EposMC, ( E_CALbothits_total/variables::EposMC ));
-  }
-  
   if( (m_EtopTotal + m_EbotTotal) > 0 ) { 
     ((TH1D *)gHistList->FindObject("hEnergy"))->Fill( m_EtopTotal + m_EbotTotal ); 
-  }
-
-  if ( (m_EtopTotal > 0) && (E_CALtophits_total > 0)){
-    ((TH2D *)gHistList->FindObject("hCAL_ClusterFracE_Top"))->Fill( variables::EelecMC, ( m_EtopTotal/E_CALtophits_total));
-  }
-  if ( (m_EbotTotal > 0) && (E_CALtophits_total > 0)){
-    ((TH2D *)gHistList->FindObject("hCAL_ClusterFracE_Bot"))->Fill( variables::EposMC, ( m_EbotTotal/E_CALbothits_total));
   }
   
   if( m_EtopTotal > 0 ) { ((TH1D *)gHistList->FindObject("hEup"))->Fill( m_EtopTotal ); }
@@ -218,46 +163,7 @@
 //-------------------------------------------------------------------------
 void CALAnalysis::FillAcceptances() {
 
-  // SJDK 14/06/23 - This acceptance definition is a bit odd, this is the detection of an electron or positron at the energy of the incoming gamma, add some new histograms
   if( m_EtopTotal > 1 ) {
-<<<<<<< HEAD
-    ((TH1D *)gHistList->FindObject("hCALTop_Acceptance"))->Fill( variables::EgammaMC );
-  }
-  if( m_EbotTotal > 1 ) {
-    ((TH1D *)gHistList->FindObject("hCALBot_Acceptance"))->Fill( variables::EgammaMC );
-  }
-  if( m_EtopTotal > 1 && m_EbotTotal > 1) { // Emin ~3.7 GeV
-    ((TH1D *)gHistList->FindObject("hCALCoincidence_Acceptance"))->Fill( variables::EgammaMC );
-    ((TH2D *)gHistList->FindObject("hCALCoincidence_Acceptance_v2"))->Fill( (variables::EelecMC + variables::EposMC), (m_EtopTotal + m_EbotTotal)  );
-  }
-
-  // SJDK 14/06/23 - New acceptance histograms, individual calorimeter plots
-  if( m_EtopTotal > 0){
-    ((TH1D *)gHistList->FindObject("hCALTop_Acceptance_v2"))->Fill( variables::EelecMC );
-    ((TH2D *)gHistList->FindObject("hCALTop_Acceptance_v3"))->Fill( variables::EelecMC, m_EtopTotal );
-  }
-  if( m_EbotTotal > 0){
-    ((TH1D *)gHistList->FindObject("hCALBot_Acceptance_v2"))->Fill( variables::EposMC );
-    ((TH2D *)gHistList->FindObject("hCALBot_Acceptance_v3"))->Fill( variables::EposMC, m_EbotTotal );
-  }
-
-  // SJDK 22/06/23 - Some more new acceptance histograms, these are filled under the condition that you have something that vaguely looks correct compared to MC. The intention is to divide the Numer by the Denom histogram subsequently
-
-  // Fill numerator only if within +/- tolerance percentage of truth value (see constants.cc), fill denominator with all truth electrons
-  if ( ( m_EtopTotal < (variables::EelecMC + (variables::EelecMC * constants::Cal_Single_AcceptanceTol))) && ( m_EtopTotal > (variables::EelecMC - (variables::EelecMC * constants::Cal_Single_AcceptanceTol))) ){
-    ((TH1D *)gHistList->FindObject("hCALTop_Acceptance_v4_Numer"))->Fill( variables::EelecMC );
-  }
-  ((TH1D *)gHistList->FindObject("hCALTop_Acceptance_v4_Denom"))->Fill( variables::EelecMC );
-  
-  if ( ( m_EbotTotal < (variables::EposMC + (variables::EposMC * constants::Cal_Single_AcceptanceTol))) && ( m_EbotTotal > (variables::EposMC - (variables::EposMC * constants::Cal_Single_AcceptanceTol))) ){
-    ((TH1D *)gHistList->FindObject("hCALBot_Acceptance_v4_Numer"))->Fill( variables::EposMC );
-  }
-  ((TH1D *)gHistList->FindObject("hCALBot_Acceptance_v4_Denom"))->Fill( variables::EposMC );
-
-  
-  if ( ( (m_EbotTotal + m_EtopTotal) < (variables::EgammaMC + (variables::EgammaMC * constants::Cal_Coin_AcceptanceTol))) && ( (m_EbotTotal + m_EtopTotal) > (variables::EgammaMC - (variables::EgammaMC * constants::Cal_Coin_AcceptanceTol))) ){
-    ((TH1D *)gHistList->FindObject("hCALCoincidence_Acceptance_v3_Numer"))->Fill( variables::EgammaMC );
-=======
     ((TH1D *)gHistList->FindObject("hCALTop_Acceptance"))->Fill( variables::Ephoton );
   }
   if( m_EbotTotal > 1 ) {
@@ -265,9 +171,7 @@
   }
   if( m_EtopTotal > 1 && m_EbotTotal > 1) { // Emin ~3.7 GeV
     ((TH1D *)gHistList->FindObject("hCALCoincidence_Acceptance"))->Fill( variables::Ephoton );
->>>>>>> 3ca90605
   }
-  ((TH1D *)gHistList->FindObject("hCALCoincidence_Acceptance_v3_Denom"))->Fill( variables::EgammaMC );
 
 }
 
