#ifndef HISTOGRAMMANAGER_CC
#define HISTOGRAMMANAGER_CC

#include "histogramManager.h"

namespace histogramManager {

  THashList *gHistList = new THashList();
  
  TTree *treeCAL_Hits = new TTree("treeCAL_Hits","Hits");
  TTree *treeCAL_RecHits = new TTree("treeCAL_RecHits","RecHits");
  TTree *treeCAL_Clusters = new TTree("treeCAL_Clusters","Clusters");
  TTree *treeTracker_Hits = new TTree("treeTracker_Hits","Hits");
  TTree *treeTracksTop = new TTree("treeTracksTop","Tracks");
  TTree *treeTracksBot = new TTree("treeTracksBot","Tracks");
  TTree *treePhotons = new TTree("treePhotons","Tracks");
  TTree *treeGenPhotons = new TTree("treeGenPhotons","Particles");

  //TreeTrackClass tracks;
  TrackClass g_track;
  PhotonRecClass g_recPhoton;
  PhotonGenClass g_genPhoton;
 
  void bookHistograms( TDirectory *dir ) {
    // Tracker histograms
    dir->mkdir("LumiTracker")->cd();

    gHistList->Add( new TH1D("hTrackerTop_Acceptance","Top tracker electron acceptance;E_{#gamma} (GeV);Acceptance", 200, 0, 20) );

<<<<<<< HEAD
    gHistList->Add( new TH1D("hTrackerBot_Acceptance","Bottom tracker positron acceptance;E_{#gamma} (GeV);Acceptance", 200, 0, 20) );
    gHistList->Add( new TH1D("hTrackerCoincidence_Acceptance","Tracker coincidence acceptance;E_{#gamma} (GeV);Acceptance", 200, 0, 20) );

    gHistList->Add( new TH1D("hTrackerTop_Acceptance_v2_Numer", "Tracker Acceptance;E_{e-MC} (GeV); Counts", 200, 0, 20));
    gHistList->Add( new TH1D("hTrackerTop_Acceptance_v2_Denom", "Tracker Acceptance;E_{e-MC} (GeV); Counts", 200, 0, 20));
    gHistList->Add( new TH1D("hTrackerBot_Acceptance_v2_Numer", "Tracker Acceptance;E_{e+MC} (GeV); Counts", 200, 0, 20));
    gHistList->Add( new TH1D("hTrackerBot_Acceptance_v2_Denom", "Tracker Acceptance;E_{e+MC} (GeV); Counts", 200, 0, 20));
    gHistList->Add( new TH1D("hTrackerCoincidence_Acceptance_v2_Numer", "Tracker Acceptance; E_{#gamma MC} (GeV); Counts", 200, 0, 20));
    gHistList->Add( new TH1D("hTrackerCoincidence_Acceptance_v2_Denom", "Tracker Acceptance; E_{#gamma MC} (GeV); Counts", 200, 0, 20));


    gHistList->Add( new TH2D("hTrackers_Eres","Tracker E resolution;E_{#gamma} (GeV);(E_{gen}-E_{rec})/E_{gen}",200,0,20, 200,-1,1) );

    gHistList->Add( new TH2D("hTrackers_E","Tracker E;E_{#gamma} (GeV);E_{rec} (GeV)", 200,0,20, 500,0,50) );
    gHistList->Add( new TH2D("hTrackersTop_E","Top Tracker E;E_{#gamma} (GeV);E_{rec} (GeV)", 200,0,20, 500,0,50) );
    gHistList->Add( new TH2D("hTrackersBot_E","Bottom Tracker E;E_{#gamma} (GeV);E_{rec} (GeV)", 200,0,20, 500,0,50) );

    gHistList->Add( new TH1D("hTrackers_X_allPairs","X at converter;(x_{electron} + x_{positron})/2 (mm);counts",100,-50,50) );
    gHistList->Add( new TH1D("hTrackers_Y_allPairs","Y at converter;(y_{electron} + y_{positron})/2 (mm);counts",100,-50,50) );
    gHistList->Add( new TH1D("hTrackers_DX_allPairs","#DeltaX at converter;x_{electron} - x_{positron} (mm);counts",100,-50,50) );
    gHistList->Add( new TH1D("hTrackers_DY_allPairs","#DeltaY at converter;y_{electron} - y_{positron} (mm);counts",100,-50,50) );

    gHistList->Add( new TH1D("hTrackers_X","X at converter;(x_{electron} + x_{positron})/2 mm);counts",100,-50,50) );
    gHistList->Add( new TH1D("hTrackers_Y","Y at converter;(y_{electron} + y_{positron})/2 (mm);counts",100,-50,50) );
    gHistList->Add( new TH2D("hTrackers_X_BotVsTop","X at converter;X positron (mm);X electron (mm)", 100,-50,50, 100,-50,50) );
    gHistList->Add( new TH2D("hTrackers_Y_BotVsTop","Y at converter;Y positron (mm);Y electron (mm)", 100,-50,50, 100,-50,50) );

    gHistList->Add( new TH1D("hTrackers_InvMass_allPairs","tracker pair mass",100,0,0.1) );
    gHistList->Add( new TH1D("hTrackers_InvMass","tracker pair mass",100,0,0.1) );

    gHistList->Add( new TH1D("hTrackChi2", "Track #chi^{2} / Nlayers;#chi^{2};counts", 1000,0,1) );
    gHistList->Add( new TH1D("hTrackersSlope", "", 1000,0,1) );
=======
    gHistList->Add( new TH1D("hTrackerBot_Acceptance","Bottom tracker positron acceptance;E_{#gamma} (GeV);Acceptance", 2500, 0, 50) );
    gHistList->Add( new TH1D("hTrackerCoincidence_Acceptance","Tracker coincidence acceptance;E_{#gamma} (GeV);Acceptance", 2500, 0, 50) );
>>>>>>> 3ca90605

    for( int i=0; i < variables::maxModules; i++ ) {
      for( int j=0; j < variables::maxSectors; j++ ) {
        gHistList->Add( new TH2D( 
              Form("hGlobalXY_%d_%d", i,j), "Global Tracker Hits X vs Y;X (mm);Y (mm)", 600,-300,300, 600,-300,300) );
      }
    }

    ////////////////////////////////////////////////////////
    // CAL histograms
    dir->mkdir("LumiSpecCAL")->cd();

    gHistList->Add( new TH1D("hCALTop_Acceptance", "CAL acceptance;E_{#gamma} (GeV);Acceptance", 200, 0, 20) );
    gHistList->Add( new TH1D("hCALBot_Acceptance", "CAL acceptance;E_{#gamma} (GeV);Acceptance", 200, 0, 20) );
    gHistList->Add( new TH1D("hCALCoincidence_Acceptance", "CAL acceptance;E_{#gamma} (GeV);Acceptance", 200, 0, 20) ); 
    gHistList->Add( new TH2D("hCALCoincidence_Acceptance_v2", "CAL acceptance; (E_{e-MC} + E_{e+MC}) (GeV); (E_{TopDet} + E_{BotDet}) (GeV)", 200, 0, 20, 200, 0, 20) ); 
    gHistList->Add( new TH1D("hCALCoincidence_Acceptance_v3_Numer", "CAL Acceptance; E_{#gamma MC} (GeV); Counts", 200, 0, 20));
    gHistList->Add( new TH1D("hCALCoincidence_Acceptance_v3_Denom", "CAL Acceptance; E_{#gamma MC} (GeV); Counts", 200, 0, 20));

    gHistList->Add( new TH1D("hCALTop_Acceptance_v2", "CAL acceptance;E_{e-MC} (GeV);Acceptance", 200, 0, 20) );
    gHistList->Add( new TH2D("hCALTop_Acceptance_v3", "CAL acceptance;E_{e-MC} (GeV);E_{TopDet} (GeV)", 200, 0, 20, 200, 0, 20) );
    gHistList->Add( new TH1D("hCALTop_Acceptance_v4_Numer", "CAL Acceptance;E_{e-MC} (GeV); Counts", 200, 0, 20));
    gHistList->Add( new TH1D("hCALTop_Acceptance_v4_Denom", "CAL Acceptance;E_{e-MC} (GeV); Counts", 200, 0, 20));

    gHistList->Add( new TH1D("hCALBot_Acceptance_v2", "CAL acceptance;E_{e+MC} (GeV);Acceptance", 200, 0, 20) );
    gHistList->Add( new TH2D("hCALBot_Acceptance_v3", "CAL acceptance;E_{e+MC} (GeV);E_{BotDet} (GeV)", 200, 0, 20, 200, 0, 20) );
    gHistList->Add( new TH1D("hCALBot_Acceptance_v4_Numer", "CAL Acceptance;E_{e-MC} (GeV); Counts", 200, 0, 20));
    gHistList->Add( new TH1D("hCALBot_Acceptance_v4_Denom", "CAL Acceptance;E_{e-MC} (GeV); Counts", 200, 0, 20));

    gHistList->Add( new TH2D("hCAL_Eres","CAL E resolution;E_{#gamma} (GeV);(E_{#gamma}-E_{rec})/E_{#gamma}",80,0,20, 200,-1,1) );
    gHistList->Add( new TH2D("hCALTop_Eres","Top CAL E resolution;E_{e-MC} (GeV);(E_{e-MC}-E_{det})/E_{e-MC}",80,0,20, 200,-1,1) );
    gHistList->Add( new TH2D("hCALBot_Eres","Bot CAL E resolution;E_{e+MC} (GeV);(E_{e+MC}-E_{det})/E_{e+MC}",80,0,20, 200,-1,1) );

    gHistList->Add( new TH1D("hEraw",  "hit energy (raw)", 200, 0, 20) );
    gHistList->Add( new TH1D("hErawTotal",  "summed hit energy (raw)", 200, 0, 20) );
    gHistList->Add( new TH1D("hErawTotalTop",  "Top Det summed hit energy (raw)", 200, 0, 20) );
    gHistList->Add( new TH1D("hErawTotalBot",  "Bot Det summed hit energy (raw)", 200, 0, 20) );
    gHistList->Add( new TH1D("hEup", "Upper CAL. Energy; Rec. Energy (GeV); Events",  200, 0,20) );
    gHistList->Add( new TH1D("hEdw", "Lower CAL. Energy; Rec. Energy (GeV); Events",  200, 0,20) );
    gHistList->Add( new TH1D("hEnergy", "CAL. Energy; Rec. Energy (GeV); Events",  200, 0,20) );
    gHistList->Add( new TH2D("hCALCluster_Eres", "E_{#gamma gen} vs (E_{top}+E_{bot})_{rec}; E_{#gamma gen} (GeV); (E_{topRec}+E_{BotRec}) (GeV)", 80,0,20, 200,0,20) );

    gHistList->Add( new TH2D("hSampFracTop", " Top Det Sampling Fraction; E_{e-MC} (GeV); Sampling Fraction", 200, 0, 20, 1000, 0, 1) );
    gHistList->Add( new TH2D("hSampFracTopRaw", " Top Det Sampling Fraction (raw hits); E_{e-MC} (GeV); Sampling Fraction", 200, 0, 20, 1000, 0, 1) );
    gHistList->Add( new TH2D("hSampFracBot", " Bot Det Sampling Fraction; E_{e+MC} (GeV); Sampling Fraction", 200, 0, 20, 1000, 0, 1) );
    gHistList->Add( new TH2D("hSampFracBotRaw", " Bot Det Sampling Fraction (raw hits); E_{e+MC} (GeV); Sampling Fraction", 200, 0, 20, 1000, 0, 1) );

    gHistList->Add( new TH2D("hErawTotal_EMC_Top", "Top Det Summed Energy vs E_{e-MC}; E_{e-MC} (GeV); E_{#Sigma hits} (GeV)", 200, 0, 20, 200, 0, 20) );
    gHistList->Add( new TH2D("hErawTotal_EMC_Bot", "Bot Det Summed Energy vs E_{e+MC}; E_{e+MC} (GeV); E_{#Sigma hits} (GeV)", 200, 0, 20, 200, 0, 20) );
    gHistList->Add( new TH2D("hErawTotal_EMC_Coin", "Coin Det Summed Energy vs E_{#gamma MC}; E_{#gamma MC} (GeV); E_{#Sigma hits} (GeV)", 200, 0, 20, 200, 0, 20) );

    gHistList->Add( new TH2D("hCAL_ClusterFracE_Top", "Cal Cluster E Frac E_{MC}; E_{e-MC}; E_{Clus}/E_{#Sigma hits}", 200, 0, 20, 120, 0, 1.2));
    gHistList->Add( new TH2D("hCAL_ClusterFracE_Bot", "Cal Cluster E Frac E_{MC}; E_{e+MC}; E_{Clus}/E_{#Sigma hits}", 200, 0, 20, 120, 0, 1.2));

    gHistList->Add( new TH2D("hCALYE", "CAL EDep Y; E_{Det} (GeV); y (mm)", 200, 0, 20, 600, -300, 300));
    gHistList->Add( new TH3D("hCALYZE", "CAL YZ Energy Dep; y (mm); z (mm); E_{Det} (GeV)", 600, -300, 300, 500, -70000, -6000, 200, 0, 20) );

    ////////////////////////////////////////////////////////
    // root dir histograms 
    dir->cd();

    gHistList->Add( new TH1D("hGenPhoton_E", "Generated photon energy;E_{#gamma} (GeV);Nevents", 200,0,20));
    gHistList->Add( new TH2D("hGenPhoton_xy", "Generated photon vertex;x (mm);y (mm)", 600,-300,300, 600,-300,300));
    gHistList->Add( new TH1D("hGenElectron_E", "Generated electron energy;E_{#gamma} (GeV);Nevents", 200,0,20));
    gHistList->Add( new TH2D("hGenElectron_xy", "Generated electron vertex;x (mm);y (mm)", 600,-300,300, 600,-300,300));
    gHistList->Add( new TH1D("hGenPositron_E", "Generated positron energy;E_{#gamma} (GeV);Nevents", 200,0,20));
    gHistList->Add( new TH2D("hGenPositron_xy", "Generated positron vertex;x (mm);y (mm)", 600,-300,300, 600,-300,300));
    gHistList->Add( new TH1D("hGenEventCount", "Number of generated events per Egen;E_{#gamma} (GeV);Nevents", 200, 0, 20) );

    gHistList->Add( new TH1D("hProtoClusterCount", "Number of proto island clusters / event", 20,-0.5,19.5) );
    gHistList->Add( new TH1D("hClusterCount", "Number of clusters / event;# clusters / event", 20,-0.5,19.5) );
    gHistList->Add( new TH1D("hADCsignal", "ADC signal", 16385,-0.5,16384.5) );

    gHistList->Add( new TH2D("hBxdotdL", "Bx*dz versus x and y;x (cm);y (cm)", 33,-8.25,8.25, 81,-20.25,20.25) );
    gHistList->Add( new TH2D("hBydotdL", "By*dz versus x and y;x (cm);y (cm)", 33,-8.25,8.25, 81,-20.25,20.25) );
    gHistList->Add( new TH2D("hBzdotdL", "Bz*dz versus x and y;x (cm);y (cm)", 33,-8.25,8.25, 81,-20.25,20.25) );

    // TTrees
    treeCAL_Hits->SetDirectory( dir );
    treeCAL_Hits->Branch("E", &variables::E_hit);
    treeCAL_Hits->Branch("x", &variables::x_hit);
    treeCAL_Hits->Branch("y", &variables::y_hit);
    treeCAL_Hits->Branch("r", &variables::r_hit);
    treeCAL_Hits->Branch("sec_id", &variables::sec_id);
    treeCAL_Hits->Branch("mod_id", &variables::mod_id);
    treeCAL_Hits->Branch("fiber_x_id", &variables::fiber_x_id);
    treeCAL_Hits->Branch("fiber_y_id", &variables::fiber_y_id);

    treeCAL_RecHits->SetDirectory( dir );
    treeCAL_RecHits->Branch("E", &variables::E_hit);
    treeCAL_RecHits->Branch("x", &variables::x_hit);
    treeCAL_RecHits->Branch("y", &variables::y_hit);
    treeCAL_RecHits->Branch("r", &variables::r_hit);
    treeCAL_RecHits->Branch("t", &variables::t_hit);

    treeCAL_Clusters->SetDirectory( dir );
    treeCAL_Clusters->Branch("Nhits", &variables::Nhits_cluster);
    treeCAL_Clusters->Branch("E", &variables::E_cluster);
    treeCAL_Clusters->Branch("x", &variables::x_cluster);
    treeCAL_Clusters->Branch("y", &variables::y_cluster);
    treeCAL_Clusters->Branch("z", &variables::z_cluster);
    treeCAL_Clusters->Branch("r", &variables::r_cluster);
    treeCAL_Clusters->Branch("t", &variables::t_cluster);
    treeCAL_Clusters->Branch("Radius", &variables::Radius_cluster);
    treeCAL_Clusters->Branch("Dispersion", &variables::Dispersion_cluster);
    treeCAL_Clusters->Branch("SigmaThetaPhi_short", &variables::SigmaThetaPhi2_cluster);
    treeCAL_Clusters->Branch("SigmaThetaPhi_long", &variables::SigmaThetaPhi1_cluster);

    treeTracker_Hits->SetDirectory( dir );
    treeTracker_Hits->Branch("x", &variables::x_hit);
    treeTracker_Hits->Branch("y", &variables::y_hit);
    treeTracker_Hits->Branch("z", &variables::z_hit);

    treeTracksTop->SetDirectory( dir );
    treeTracksTop->Branch("e", &g_track.e);
    treeTracksTop->Branch("x0", &g_track.x0);
    treeTracksTop->Branch("y0", &g_track.y0);
    treeTracksTop->Branch("xGamma", &g_track.xGamma);
    treeTracksTop->Branch("yGamma", &g_track.yGamma);
    treeTracksTop->Branch("slopeX", &g_track.slopeX);
    treeTracksTop->Branch("slopeY", &g_track.slopeY);
    treeTracksTop->Branch("theta", &g_track.theta);
    treeTracksTop->Branch("phi", &g_track.phi);
    treeTracksTop->Branch("chi2", &g_track.chi2);
    treeTracksTop->Branch("nHits", &g_track.nHits);
    treeTracksTop->Branch("eDeps", &g_track.eDeps); 
    treeTracksTop->Branch("time", &g_track.time); 
    treeTracksTop->Branch("primary", &g_track.primary); 
    
    treeTracksBot->SetDirectory( dir );
    treeTracksBot->Branch("e", &g_track.e);
    treeTracksBot->Branch("x0", &g_track.x0);
    treeTracksBot->Branch("y0", &g_track.y0);
    treeTracksBot->Branch("xGamma", &g_track.xGamma);
    treeTracksBot->Branch("yGamma", &g_track.yGamma);
    treeTracksBot->Branch("slopeX", &g_track.slopeX);
    treeTracksBot->Branch("slopeY", &g_track.slopeY);
    treeTracksBot->Branch("theta", &g_track.theta);
    treeTracksBot->Branch("phi", &g_track.phi);
    treeTracksBot->Branch("chi2", &g_track.chi2);
    treeTracksBot->Branch("nHits", &g_track.nHits);
    treeTracksBot->Branch("eDeps", &g_track.eDeps); 
    treeTracksBot->Branch("time", &g_track.time); 
    treeTracksBot->Branch("primary", &g_track.primary); 
   
    treeGenPhotons->SetDirectory( dir );
    treeGenPhotons->Branch("e", &g_genPhoton.e);
    treeGenPhotons->Branch("eElec", &g_genPhoton.eElec);
    treeGenPhotons->Branch("ePos", &g_genPhoton.ePos);
    treeGenPhotons->Branch("theta", &g_genPhoton.theta);
    treeGenPhotons->Branch("phi", &g_genPhoton.phi);
    treeGenPhotons->Branch("x", &g_genPhoton.x);
    treeGenPhotons->Branch("y", &g_genPhoton.y);

    treePhotons->SetDirectory( dir );
    treePhotons->Branch("e", &g_recPhoton.e);
    treePhotons->Branch("eTop", &g_recPhoton.eTop);
    treePhotons->Branch("eBot", &g_recPhoton.eBot);
    treePhotons->Branch("mass", &g_recPhoton.mass);
    treePhotons->Branch("x", &g_recPhoton.x);
    treePhotons->Branch("y", &g_recPhoton.y);
    treePhotons->Branch("dca", &g_recPhoton.dca);
    treePhotons->Branch("eGen", &g_recPhoton.eGen);
    treePhotons->Branch("xGen", &g_recPhoton.xGen);
    treePhotons->Branch("yGen", &g_recPhoton.yGen);
    treePhotons->Branch("thetaGen", &g_recPhoton.thetaGen);
    treePhotons->Branch("phiGen", &g_recPhoton.phiGen);
    treePhotons->Branch("chi2Top", &g_recPhoton.chi2Top);
    treePhotons->Branch("nHitsTop", &g_recPhoton.nHitsTop);
    //treePhotons->Branch("timeTop", &g_recPhoton.timeTop);
    treePhotons->Branch("primaryTop", &g_recPhoton.primaryTop);
    treePhotons->Branch("chi2Bot", &g_recPhoton.chi2Bot);
    treePhotons->Branch("nHitsBot", &g_recPhoton.nHitsBot);
    //treePhotons->Branch("timeBot", &g_recPhoton.timeBot);
    treePhotons->Branch("primaryBot", &g_recPhoton.primaryBot);
  }

}
#endif<|MERGE_RESOLUTION|>--- conflicted
+++ resolved
@@ -25,45 +25,10 @@
     // Tracker histograms
     dir->mkdir("LumiTracker")->cd();
 
-    gHistList->Add( new TH1D("hTrackerTop_Acceptance","Top tracker electron acceptance;E_{#gamma} (GeV);Acceptance", 200, 0, 20) );
+    gHistList->Add( new TH1D("hTrackerTop_Acceptance","Top tracker electron acceptance;E_{#gamma} (GeV);Acceptance", 2500, 0, 50) );
 
-<<<<<<< HEAD
-    gHistList->Add( new TH1D("hTrackerBot_Acceptance","Bottom tracker positron acceptance;E_{#gamma} (GeV);Acceptance", 200, 0, 20) );
-    gHistList->Add( new TH1D("hTrackerCoincidence_Acceptance","Tracker coincidence acceptance;E_{#gamma} (GeV);Acceptance", 200, 0, 20) );
-
-    gHistList->Add( new TH1D("hTrackerTop_Acceptance_v2_Numer", "Tracker Acceptance;E_{e-MC} (GeV); Counts", 200, 0, 20));
-    gHistList->Add( new TH1D("hTrackerTop_Acceptance_v2_Denom", "Tracker Acceptance;E_{e-MC} (GeV); Counts", 200, 0, 20));
-    gHistList->Add( new TH1D("hTrackerBot_Acceptance_v2_Numer", "Tracker Acceptance;E_{e+MC} (GeV); Counts", 200, 0, 20));
-    gHistList->Add( new TH1D("hTrackerBot_Acceptance_v2_Denom", "Tracker Acceptance;E_{e+MC} (GeV); Counts", 200, 0, 20));
-    gHistList->Add( new TH1D("hTrackerCoincidence_Acceptance_v2_Numer", "Tracker Acceptance; E_{#gamma MC} (GeV); Counts", 200, 0, 20));
-    gHistList->Add( new TH1D("hTrackerCoincidence_Acceptance_v2_Denom", "Tracker Acceptance; E_{#gamma MC} (GeV); Counts", 200, 0, 20));
-
-
-    gHistList->Add( new TH2D("hTrackers_Eres","Tracker E resolution;E_{#gamma} (GeV);(E_{gen}-E_{rec})/E_{gen}",200,0,20, 200,-1,1) );
-
-    gHistList->Add( new TH2D("hTrackers_E","Tracker E;E_{#gamma} (GeV);E_{rec} (GeV)", 200,0,20, 500,0,50) );
-    gHistList->Add( new TH2D("hTrackersTop_E","Top Tracker E;E_{#gamma} (GeV);E_{rec} (GeV)", 200,0,20, 500,0,50) );
-    gHistList->Add( new TH2D("hTrackersBot_E","Bottom Tracker E;E_{#gamma} (GeV);E_{rec} (GeV)", 200,0,20, 500,0,50) );
-
-    gHistList->Add( new TH1D("hTrackers_X_allPairs","X at converter;(x_{electron} + x_{positron})/2 (mm);counts",100,-50,50) );
-    gHistList->Add( new TH1D("hTrackers_Y_allPairs","Y at converter;(y_{electron} + y_{positron})/2 (mm);counts",100,-50,50) );
-    gHistList->Add( new TH1D("hTrackers_DX_allPairs","#DeltaX at converter;x_{electron} - x_{positron} (mm);counts",100,-50,50) );
-    gHistList->Add( new TH1D("hTrackers_DY_allPairs","#DeltaY at converter;y_{electron} - y_{positron} (mm);counts",100,-50,50) );
-
-    gHistList->Add( new TH1D("hTrackers_X","X at converter;(x_{electron} + x_{positron})/2 mm);counts",100,-50,50) );
-    gHistList->Add( new TH1D("hTrackers_Y","Y at converter;(y_{electron} + y_{positron})/2 (mm);counts",100,-50,50) );
-    gHistList->Add( new TH2D("hTrackers_X_BotVsTop","X at converter;X positron (mm);X electron (mm)", 100,-50,50, 100,-50,50) );
-    gHistList->Add( new TH2D("hTrackers_Y_BotVsTop","Y at converter;Y positron (mm);Y electron (mm)", 100,-50,50, 100,-50,50) );
-
-    gHistList->Add( new TH1D("hTrackers_InvMass_allPairs","tracker pair mass",100,0,0.1) );
-    gHistList->Add( new TH1D("hTrackers_InvMass","tracker pair mass",100,0,0.1) );
-
-    gHistList->Add( new TH1D("hTrackChi2", "Track #chi^{2} / Nlayers;#chi^{2};counts", 1000,0,1) );
-    gHistList->Add( new TH1D("hTrackersSlope", "", 1000,0,1) );
-=======
     gHistList->Add( new TH1D("hTrackerBot_Acceptance","Bottom tracker positron acceptance;E_{#gamma} (GeV);Acceptance", 2500, 0, 50) );
     gHistList->Add( new TH1D("hTrackerCoincidence_Acceptance","Tracker coincidence acceptance;E_{#gamma} (GeV);Acceptance", 2500, 0, 50) );
->>>>>>> 3ca90605
 
     for( int i=0; i < variables::maxModules; i++ ) {
       for( int j=0; j < variables::maxSectors; j++ ) {
@@ -76,62 +41,28 @@
     // CAL histograms
     dir->mkdir("LumiSpecCAL")->cd();
 
-    gHistList->Add( new TH1D("hCALTop_Acceptance", "CAL acceptance;E_{#gamma} (GeV);Acceptance", 200, 0, 20) );
-    gHistList->Add( new TH1D("hCALBot_Acceptance", "CAL acceptance;E_{#gamma} (GeV);Acceptance", 200, 0, 20) );
-    gHistList->Add( new TH1D("hCALCoincidence_Acceptance", "CAL acceptance;E_{#gamma} (GeV);Acceptance", 200, 0, 20) ); 
-    gHistList->Add( new TH2D("hCALCoincidence_Acceptance_v2", "CAL acceptance; (E_{e-MC} + E_{e+MC}) (GeV); (E_{TopDet} + E_{BotDet}) (GeV)", 200, 0, 20, 200, 0, 20) ); 
-    gHistList->Add( new TH1D("hCALCoincidence_Acceptance_v3_Numer", "CAL Acceptance; E_{#gamma MC} (GeV); Counts", 200, 0, 20));
-    gHistList->Add( new TH1D("hCALCoincidence_Acceptance_v3_Denom", "CAL Acceptance; E_{#gamma MC} (GeV); Counts", 200, 0, 20));
+    gHistList->Add( new TH1D("hCALTop_Acceptance", "CAL acceptance;E_{#gamma} (GeV);Acceptance", 2500, 0, 50) );
+    gHistList->Add( new TH1D("hCALBot_Acceptance", "CAL acceptance;E_{#gamma} (GeV);Acceptance", 2500, 0, 50) );
+    gHistList->Add( new TH1D("hCALCoincidence_Acceptance", "CAL acceptance;E_{#gamma} (GeV);Acceptance", 2500, 0, 50) );
 
-    gHistList->Add( new TH1D("hCALTop_Acceptance_v2", "CAL acceptance;E_{e-MC} (GeV);Acceptance", 200, 0, 20) );
-    gHistList->Add( new TH2D("hCALTop_Acceptance_v3", "CAL acceptance;E_{e-MC} (GeV);E_{TopDet} (GeV)", 200, 0, 20, 200, 0, 20) );
-    gHistList->Add( new TH1D("hCALTop_Acceptance_v4_Numer", "CAL Acceptance;E_{e-MC} (GeV); Counts", 200, 0, 20));
-    gHistList->Add( new TH1D("hCALTop_Acceptance_v4_Denom", "CAL Acceptance;E_{e-MC} (GeV); Counts", 200, 0, 20));
-
-    gHistList->Add( new TH1D("hCALBot_Acceptance_v2", "CAL acceptance;E_{e+MC} (GeV);Acceptance", 200, 0, 20) );
-    gHistList->Add( new TH2D("hCALBot_Acceptance_v3", "CAL acceptance;E_{e+MC} (GeV);E_{BotDet} (GeV)", 200, 0, 20, 200, 0, 20) );
-    gHistList->Add( new TH1D("hCALBot_Acceptance_v4_Numer", "CAL Acceptance;E_{e-MC} (GeV); Counts", 200, 0, 20));
-    gHistList->Add( new TH1D("hCALBot_Acceptance_v4_Denom", "CAL Acceptance;E_{e-MC} (GeV); Counts", 200, 0, 20));
-
-    gHistList->Add( new TH2D("hCAL_Eres","CAL E resolution;E_{#gamma} (GeV);(E_{#gamma}-E_{rec})/E_{#gamma}",80,0,20, 200,-1,1) );
-    gHistList->Add( new TH2D("hCALTop_Eres","Top CAL E resolution;E_{e-MC} (GeV);(E_{e-MC}-E_{det})/E_{e-MC}",80,0,20, 200,-1,1) );
-    gHistList->Add( new TH2D("hCALBot_Eres","Bot CAL E resolution;E_{e+MC} (GeV);(E_{e+MC}-E_{det})/E_{e+MC}",80,0,20, 200,-1,1) );
-
-    gHistList->Add( new TH1D("hEraw",  "hit energy (raw)", 200, 0, 20) );
-    gHistList->Add( new TH1D("hErawTotal",  "summed hit energy (raw)", 200, 0, 20) );
-    gHistList->Add( new TH1D("hErawTotalTop",  "Top Det summed hit energy (raw)", 200, 0, 20) );
-    gHistList->Add( new TH1D("hErawTotalBot",  "Bot Det summed hit energy (raw)", 200, 0, 20) );
-    gHistList->Add( new TH1D("hEup", "Upper CAL. Energy; Rec. Energy (GeV); Events",  200, 0,20) );
-    gHistList->Add( new TH1D("hEdw", "Lower CAL. Energy; Rec. Energy (GeV); Events",  200, 0,20) );
-    gHistList->Add( new TH1D("hEnergy", "CAL. Energy; Rec. Energy (GeV); Events",  200, 0,20) );
-    gHistList->Add( new TH2D("hCALCluster_Eres", "E_{#gamma gen} vs (E_{top}+E_{bot})_{rec}; E_{#gamma gen} (GeV); (E_{topRec}+E_{BotRec}) (GeV)", 80,0,20, 200,0,20) );
-
-    gHistList->Add( new TH2D("hSampFracTop", " Top Det Sampling Fraction; E_{e-MC} (GeV); Sampling Fraction", 200, 0, 20, 1000, 0, 1) );
-    gHistList->Add( new TH2D("hSampFracTopRaw", " Top Det Sampling Fraction (raw hits); E_{e-MC} (GeV); Sampling Fraction", 200, 0, 20, 1000, 0, 1) );
-    gHistList->Add( new TH2D("hSampFracBot", " Bot Det Sampling Fraction; E_{e+MC} (GeV); Sampling Fraction", 200, 0, 20, 1000, 0, 1) );
-    gHistList->Add( new TH2D("hSampFracBotRaw", " Bot Det Sampling Fraction (raw hits); E_{e+MC} (GeV); Sampling Fraction", 200, 0, 20, 1000, 0, 1) );
-
-    gHistList->Add( new TH2D("hErawTotal_EMC_Top", "Top Det Summed Energy vs E_{e-MC}; E_{e-MC} (GeV); E_{#Sigma hits} (GeV)", 200, 0, 20, 200, 0, 20) );
-    gHistList->Add( new TH2D("hErawTotal_EMC_Bot", "Bot Det Summed Energy vs E_{e+MC}; E_{e+MC} (GeV); E_{#Sigma hits} (GeV)", 200, 0, 20, 200, 0, 20) );
-    gHistList->Add( new TH2D("hErawTotal_EMC_Coin", "Coin Det Summed Energy vs E_{#gamma MC}; E_{#gamma MC} (GeV); E_{#Sigma hits} (GeV)", 200, 0, 20, 200, 0, 20) );
-
-    gHistList->Add( new TH2D("hCAL_ClusterFracE_Top", "Cal Cluster E Frac E_{MC}; E_{e-MC}; E_{Clus}/E_{#Sigma hits}", 200, 0, 20, 120, 0, 1.2));
-    gHistList->Add( new TH2D("hCAL_ClusterFracE_Bot", "Cal Cluster E Frac E_{MC}; E_{e+MC}; E_{Clus}/E_{#Sigma hits}", 200, 0, 20, 120, 0, 1.2));
-
-    gHistList->Add( new TH2D("hCALYE", "CAL EDep Y; E_{Det} (GeV); y (mm)", 200, 0, 20, 600, -300, 300));
-    gHistList->Add( new TH3D("hCALYZE", "CAL YZ Energy Dep; y (mm); z (mm); E_{Det} (GeV)", 600, -300, 300, 500, -70000, -6000, 200, 0, 20) );
+    gHistList->Add( new TH1D("hEraw",  "hit energy (raw)", 2500, 0, 50) );
+    gHistList->Add( new TH1D("hErawTotal",  "summed hit energy (raw)", 2500, 0, 50) );
+    gHistList->Add( new TH1D("hEup", "Upper CAL. Energy; Rec. Energy (GeV); Events",  2500, 0,50) );
+    gHistList->Add( new TH1D("hEdw", "Lower CAL. Energy; Rec. Energy (GeV); Events",  2500, 0,50) );
+    gHistList->Add( new TH1D("hEnergy", "CAL. Energy; Rec. Energy (GeV); Events",  2500, 0,50) );
+    gHistList->Add( new TH2D("hCALCluster_Eres", "Egen vs Cluster based photon Erec", 200,0,50, 2500,0,50) );
 
     ////////////////////////////////////////////////////////
     // root dir histograms 
     dir->cd();
 
-    gHistList->Add( new TH1D("hGenPhoton_E", "Generated photon energy;E_{#gamma} (GeV);Nevents", 200,0,20));
-    gHistList->Add( new TH2D("hGenPhoton_xy", "Generated photon vertex;x (mm);y (mm)", 600,-300,300, 600,-300,300));
-    gHistList->Add( new TH1D("hGenElectron_E", "Generated electron energy;E_{#gamma} (GeV);Nevents", 200,0,20));
-    gHistList->Add( new TH2D("hGenElectron_xy", "Generated electron vertex;x (mm);y (mm)", 600,-300,300, 600,-300,300));
-    gHistList->Add( new TH1D("hGenPositron_E", "Generated positron energy;E_{#gamma} (GeV);Nevents", 200,0,20));
-    gHistList->Add( new TH2D("hGenPositron_xy", "Generated positron vertex;x (mm);y (mm)", 600,-300,300, 600,-300,300));
-    gHistList->Add( new TH1D("hGenEventCount", "Number of generated events per Egen;E_{#gamma} (GeV);Nevents", 200, 0, 20) );
+    gHistList->Add( new TH1D("hGenPhoton_E", "Generated photon energy;E_{#gamma} (GeV);Nevents", 2500,0,50));
+    gHistList->Add( new TH2D("hGenPhoton_xy", "Generated photon vertex;x (mm);y (mm)", 6000,-300,300, 6000,-300,300));
+    gHistList->Add( new TH1D("hGenElectron_E", "Generated photon energy;E_{#gamma} (GeV);Nevents", 2500,0,50));
+    gHistList->Add( new TH2D("hGenElectron_xy", "Generated photon vertex;x (mm);y (mm)", 6000,-300,300, 6000,-300,300));
+    gHistList->Add( new TH1D("hGenPositron_E", "Generated photon energy;E_{#gamma} (GeV);Nevents", 2500,0,50));
+    gHistList->Add( new TH2D("hGenPositron_xy", "Generated photon vertex;x (mm);y (mm)", 6000,-300,300, 6000,-300,300));
+    gHistList->Add( new TH1D("hGenEventCount", "Number of generated events per Egen;E_{#gamma} (GeV);Nevents", 2500, 0, 50) );
 
     gHistList->Add( new TH1D("hProtoClusterCount", "Number of proto island clusters / event", 20,-0.5,19.5) );
     gHistList->Add( new TH1D("hClusterCount", "Number of clusters / event;# clusters / event", 20,-0.5,19.5) );
@@ -164,7 +95,6 @@
     treeCAL_Clusters->Branch("E", &variables::E_cluster);
     treeCAL_Clusters->Branch("x", &variables::x_cluster);
     treeCAL_Clusters->Branch("y", &variables::y_cluster);
-    treeCAL_Clusters->Branch("z", &variables::z_cluster);
     treeCAL_Clusters->Branch("r", &variables::r_cluster);
     treeCAL_Clusters->Branch("t", &variables::t_cluster);
     treeCAL_Clusters->Branch("Radius", &variables::Radius_cluster);
