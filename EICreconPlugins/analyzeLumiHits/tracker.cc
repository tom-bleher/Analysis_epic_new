--- conflicted
+++ resolved
@@ -411,81 +411,24 @@
 //-------------------------------------------------------------------------
 void TrackerAnalysis::FillTrackerHistograms() {
 
-<<<<<<< HEAD
-  for( auto track : m_AllTopTracks ) { ((TH1D *)gHistList->FindObject("hTrackChi2"))->Fill( track.Chi2/3. ); }
-  for( auto track : m_AllBotTracks ) { ((TH1D *)gHistList->FindObject("hTrackChi2"))->Fill( track.Chi2/3. ); }
-
-// Loop over good tracks
-  bool EventWithTopTrackNearConverterCenter = false;
-  bool EventWithBotTrackNearConverterCenter = false;
-
-  for( auto track : m_TopTracks ) {
-    
-    double Etop = TrackerErec( track.slopeY );
-    ((TH2D *)gHistList->FindObject("hTrackersTop_E"))->Fill( variables::EgammaMC, Etop );
-    ((TH1D *)gHistList->FindObject("hTrackersSlope"))->Fill( track.slopeY );
- 
-    if( fabs( XatConverter( track ) ) < variables::LumiConverterCut_DXY / 2. 
-        && fabs( YatConverter( track ) ) < variables::LumiConverterCut_DXY / 2. ) {
-      EventWithTopTrackNearConverterCenter = true;
-=======
   for( auto track : m_TopTracks ) {
     
     if( fabs( track.xGamma ) < variables::LumiConverterCut_DXY 
         && fabs( track.yGamma ) < variables::LumiConverterCut_DXY ) {
       ((TH1D*)gHistList->FindObject("hTrackerTop_Acceptance"))->Fill( variables::Ephoton );
->>>>>>> 3ca90605
-    }
-    if( EventWithTopTrackNearConverterCenter ) { 
-      if ( ( (Etop) < (variables::EelecMC + (variables::EelecMC * constants::Tracker_Single_AcceptanceTol))) && ( (Etop) > (variables::EelecMC - (variables::EelecMC * constants::Tracker_Single_AcceptanceTol))) ){
-	((TH1D*)gHistList->FindObject("hTrackerTop_Acceptance"))->Fill( variables::EgammaMC );
-      }
-      ((TH1D*)gHistList->FindObject("hTrackerTop_Acceptance_v2_Denom"))->Fill( variables::EgammaMC );
-    }
-  }
-
+    }
+  }
   for( auto track : m_BotTracks ) {
     
-<<<<<<< HEAD
-    double Ebot = TrackerErec( track.slopeY );
-    ((TH2D *)gHistList->FindObject("hTrackersBot_E"))->Fill( variables::EgammaMC, Ebot );
-    ((TH1D *)gHistList->FindObject("hTrackersSlope"))->Fill( track.slopeY );
-
-    if( fabs( XatConverter( track ) ) < variables::LumiConverterCut_DXY / 2. 
-        && fabs( YatConverter( track ) ) < variables::LumiConverterCut_DXY / 2. ) {
-      EventWithBotTrackNearConverterCenter = true;
-=======
     if( fabs( track.xGamma ) < variables::LumiConverterCut_DXY 
         && fabs( track.yGamma ) < variables::LumiConverterCut_DXY ) {
       ((TH1D*)gHistList->FindObject("hTrackerBot_Acceptance"))->Fill( variables::Ephoton );
->>>>>>> 3ca90605
-    }
-    if( EventWithBotTrackNearConverterCenter ) { 
-      if ( ( (Ebot) < (variables::EposMC + (variables::EposMC * constants::Tracker_Single_AcceptanceTol))) && ( (Ebot) > (variables::EposMC - (variables::EposMC * constants::Tracker_Single_AcceptanceTol))) ){
-	((TH1D*)gHistList->FindObject("hTrackerBot_Acceptance"))->Fill( variables::EgammaMC );
-      }
-      ((TH1D*)gHistList->FindObject("hTrackerBot_Acceptance_v2_Denom"))->Fill( variables::EgammaMC );
-    }
-  }
-
-<<<<<<< HEAD
-  if( EventWithTopTrackNearConverterCenter ) { 
-    ((TH1D*)gHistList->FindObject("hTrackerTop_Acceptance"))->Fill( variables::EgammaMC );
-  }
-  if( EventWithBotTrackNearConverterCenter ) { 
-    ((TH1D*)gHistList->FindObject("hTrackerBot_Acceptance"))->Fill( variables::EgammaMC );
-  }
-  if( EventWithTopTrackNearConverterCenter && EventWithBotTrackNearConverterCenter ) { 
-    ((TH1D*)gHistList->FindObject("hTrackerCoincidence_Acceptance"))->Fill( variables::EgammaMC );
-  }
-
-  // Loop over good pairs of tracks
-  for( auto topTrack : m_TopTracks ) {
-=======
+    }
+  }
+
  
   // Trees with all track pairings
   for( auto topTrack : m_AllTopTracks ) {
->>>>>>> 3ca90605
 
     double Etop = TrackerErec( topTrack.slopeY );
 
@@ -494,33 +437,6 @@
       double Ebot = TrackerErec( botTrack.slopeY );
 
       double pairMass = GetPairMass( topTrack, botTrack );
-<<<<<<< HEAD
-      
-      ((TH1D *)gHistList->FindObject("hTrackers_InvMass_allPairs"))->Fill( pairMass );
-      ((TH1D *)gHistList->FindObject("hTrackers_X_allPairs"))->Fill( (xtop_c + xbot_c)/2. );
-      ((TH1D *)gHistList->FindObject("hTrackers_Y_allPairs"))->Fill( (ytop_c + ybot_c)/2. );
-      ((TH1D *)gHistList->FindObject("hTrackers_DX_allPairs"))->Fill( xtop_c - xbot_c );
-      ((TH1D *)gHistList->FindObject("hTrackers_DY_allPairs"))->Fill( ytop_c - ybot_c );
-
-      if( fabs(xtop_c - xbot_c) > 2*variables::Tracker_sigma 
-          || fabs(ytop_c - ybot_c) > 2*variables::Tracker_sigma ) { continue; }
-      //if( fabs(ytop_c - ybot_c) > 2*Tracker_sigma ) { continue; }
-
-      if( EventWithTopTrackNearConverterCenter && EventWithBotTrackNearConverterCenter ) { 
-	if ( ( (Ebot + Etop) < (variables::EgammaMC + (variables::EgammaMC * constants::Tracker_Coin_AcceptanceTol))) && ( (Ebot + Etop) > (variables::EgammaMC - (variables::EgammaMC * constants::Tracker_Coin_AcceptanceTol))) ){
-	  ((TH1D*)gHistList->FindObject("hTrackerCoincidence_Acceptance"))->Fill( variables::EgammaMC );
-	}
-	((TH1D*)gHistList->FindObject("hTrackerCoincidence_Acceptance_v2_Denom"))->Fill( variables::EgammaMC );
-      }
-      
-      ((TH1D *)gHistList->FindObject("hTrackers_InvMass"))->Fill( pairMass );
-      ((TH1D *)gHistList->FindObject("hTrackers_X"))->Fill( (xtop_c + xbot_c)/2. );
-      ((TH1D *)gHistList->FindObject("hTrackers_Y"))->Fill( (ytop_c + ybot_c)/2. );
-      ((TH2D *)gHistList->FindObject("hTrackers_Eres"))->Fill( variables::EgammaMC, (variables::EgammaMC - (Etop + Ebot) )/variables::EgammaMC );
-      ((TH2D *)gHistList->FindObject("hTrackers_E"))->Fill( variables::EgammaMC, Etop + Ebot );
-      ((TH2D *)gHistList->FindObject("hTrackers_X_BotVsTop"))->Fill( xtop_c, xbot_c );
-      ((TH2D *)gHistList->FindObject("hTrackers_Y_BotVsTop"))->Fill( ytop_c, ybot_c );
-=======
 
       double dca = sqrt( pow(topTrack.xGamma - botTrack.xGamma,2) + pow(topTrack.yGamma - botTrack.yGamma,2) );
       if( dca < variables::LumiPhotonDCAcut ) {
@@ -549,7 +465,6 @@
       g_recPhoton.primaryBot = botTrack.primary;
 
       treePhotons->Fill();
->>>>>>> 3ca90605
     }
   }
 
