--- conflicted
+++ resolved
@@ -13,14 +13,6 @@
 
   extern int Nhits_min; // cluster hits min
 
-<<<<<<< HEAD
-  extern double EgammaMC;
-  extern double EelecMC;
-  extern double EposMC;
-
-  extern double LumiSpecMag_Z;
-  extern double LumiSpecMag_DZ;
-=======
   extern double Ephoton;
   extern double Eelectron;
   extern double Epositron;
@@ -35,7 +27,6 @@
 
   extern double LumiAnalyzerMag_Z;
   extern double LumiAnalyzerMag_DZ;
->>>>>>> 3ca90605
   extern double LumiSpecCAL_Z;
   extern double LumiSpecCALTower_DZ;
   extern double LumiSpecCAL_DXY;
@@ -74,7 +65,6 @@
   extern double E_cluster;
   extern double x_cluster;
   extern double y_cluster;
-  extern double z_cluster;
   extern double r_cluster;
   extern double t_cluster;
   extern double Radius_cluster;
